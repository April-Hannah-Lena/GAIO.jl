--- conflicted
+++ resolved
@@ -67,13 +67,8 @@
 end
 
 # TODO: replace with overloaded getindex
-<<<<<<< HEAD
 @muladd function key_to_box(partition::BoxPartition{N,T}, key::M) where M <: Union{Int, NTuple{N, Int}} where {N,T}
     dims = size(partition)
-=======
-function key_to_box(partition::BoxPartition{N,T}, key::M) where M <: Union{Int, NTuple{N, Int}} where {N,T}
-    dims = partition.dims
->>>>>>> 8600ce30
     radius = partition.domain.radius ./ dims
     left = partition.domain.center .- partition.domain.radius
     center = left .+ radius .+ (2 .* radius) .* (CartesianIndices(dims)[key].I .- 1)
@@ -87,13 +82,8 @@
     return map(xi -> Base.trunc(Int, xi), x)
 end
 
-<<<<<<< HEAD
 #function unsafe_point_to_ints(partition::BoxPartition, point::NTuple{N,SIMD.Vec{simd,T}}) where {N,T,simd}
 @muladd function unsafe_point_to_ints(partition::BoxPartition, point::SV) where SV<:Union{NTuple{N,SIMD.Vec{simd,T}}, <:StaticVector{N,SIMD.Vec{simd,T}}} where {N,T,simd}
-=======
-#function unsafe_point_to_ints(partition::BoxPartition, point::SV) where SV<:Union{NTuple{N,SIMD.Vec{simd,T}}, <:StaticVector{N,SIMD.Vec{simd,T}}} where {N,T,simd}
-function unsafe_point_to_ints(partition::BoxPartition, point::NTuple{N,SIMD.Vec{simd,T}}) where {N,T,simd}
->>>>>>> 8600ce30
     x = (point .- partition.left) .* partition.scale
     x_ints = map(x) do xi
         convert(SIMD.Vec{simd, Int}, trunc(xi))
@@ -110,13 +100,8 @@
     return key
 end
 
-<<<<<<< HEAD
 #function ints_to_key(partition::BoxPartition, x_ints::NTuple{N,SIMD.Vec{simd,T}}) where {N,T,simd}
 @inbounds function ints_to_key(partition::BoxPartition, x_ints::SV) where SV<:Union{NTuple{N,SIMD.Vec{simd,T}}, <:StaticVector{N,SIMD.Vec{simd,T}}} where {N,T,simd}
-=======
-#function ints_to_key(partition::BoxPartition, x_ints::SV) where SV<:Union{NTuple{N,SIMD.Vec{simd,T}}, <:StaticVector{N,SIMD.Vec{simd,T}}} where {N,T,simd}
-function ints_to_key(partition::BoxPartition, x_ints::NTuple{N,SIMD.Vec{simd,T}}) where {N,T,simd}
->>>>>>> 8600ce30
     in_bounds = all.(
         tuple_vscatter(
             ( x_ints .>= zero(T) ) .& ( x_ints .< partition.dims )
@@ -129,30 +114,5 @@
 function point_to_key(partition::BoxPartition, point)
     x_ints = unsafe_point_to_ints(partition, point)
     key = ints_to_key(partition, x_ints)
-<<<<<<< HEAD
     return key
-=======
-    if !isnothing(key)
-        bound = partition.dimsprod[end] * partition.dims[end]
-        if key > bound
-            @debug "key out of bounds" key bound
-            key = bound
-        end
-    end
-    return key
-end
-
-#function point_to_key(partition::BoxPartition, point::SV) where SV<:Union{NTuple{N,SIMD.Vec{simd,T}}, <:StaticVector{N,SIMD.Vec{simd,T}}} where {N,T,simd}
-function point_to_key(partition::BoxPartition, point::NTuple{N,SIMD.Vec{simd,T}}) where {N,T,simd}
-    x_ints = unsafe_point_to_ints(partition, point)
-    key = ints_to_key(partition, x_ints)
-    bound = partition.dimsprod[end] * partition.dims[end]
-    for i in eachindex(key)
-        if !isnothing(key[i]) && key[i] .> bound
-            @debug "key out of bounds" key bound
-            key[i] = bound
-        end
-    end
-    return key 
->>>>>>> 8600ce30
 end