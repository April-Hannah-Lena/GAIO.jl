--- conflicted
+++ resolved
@@ -13,10 +13,6 @@
 
 function Base.show(io::IO, boxset::BoxSet)
     size = length(boxset.set)
-<<<<<<< HEAD
-=======
-    dim = length(boxset.partition.domain.center)
->>>>>>> 5d3300d7
     print(io, "$size-element BoxSet in ", boxset.partition)
 end
 
@@ -85,11 +81,7 @@
 Base.eltype(::Type{BoxSet{P,S}}) where {P <: AbstractBoxPartition{B},S} where B = B
 Base.iterate(boxset::BoxSet, state...) = iterate((key_to_box(boxset.partition, key) for key in boxset.set), state...)
 
-<<<<<<< HEAD
-function subdivide(boxset::BoxSet{<:BoxPartition,S}, dim::Integer) where {S}
-=======
 function subdivide(boxset::BoxSet{<:BoxPartition,S}, dim) where {S}
->>>>>>> 5d3300d7
     partition = boxset.partition
     box_indices = CartesianIndices(size(partition))
 
