module GAIO

using LinearAlgebra
using SparseArrays
using StaticArrays
<<<<<<< HEAD
using LightGraphs
=======
# using GLFW
# using ModernGL
using GeometryBasics
using Graphs
>>>>>>> ca249784
using ForwardDiff
using Arpack
using Base.Threads
using Base: unsafe_trunc
using MuladdMacro
using HostCPUFeatures
using SIMD
using Adapt
using CUDA
using Base.Iterators: Stateful, take

# using GLMakie
# using WGLMakie
using MakieCore
using MakieCore: @recipe

using GLFW
using ModernGL
using GeometryBasics
using GLMakie

export Box, volume

export AbstractBoxPartition, BoxPartition, TreePartition
export depth, key_to_box, point_to_key, tree_search

export BoxSet
export empty, subdivide, subdivide!

export BoxFun

export TransferOperator
export strongly_connected_components, matrix, eigs

export BoxMap, PointDiscretizedMap
export SampledBoxMap, AdaptiveBoxMap
export boxmap

export map_boxes, map_boxes_new

export rk4, rk4_flow_map

export relative_attractor, unstable_set!, chain_recurrent_set
export cover_roots, finite_time_lyapunov_exponents

export plotboxes, plotboxes!

# ENV["JULIA_DEBUG"] = all

include("box.jl")

abstract type AbstractBoxPartition{B <: Box} end

include("partition_regular.jl")
include("partition_tree.jl")
include("boxset.jl")
include("boxmap.jl")
include("boxfun.jl")  
include("transfer_operator.jl")
include("boxmap_simd.jl")
include("algorithms.jl")
include("plot.jl")

if CUDA.functional()
    include("boxmap_cuda.jl")
end

end # module<|MERGE_RESOLUTION|>--- conflicted
+++ resolved
@@ -3,14 +3,10 @@
 using LinearAlgebra
 using SparseArrays
 using StaticArrays
-<<<<<<< HEAD
-using LightGraphs
-=======
 # using GLFW
 # using ModernGL
 using GeometryBasics
 using Graphs
->>>>>>> ca249784
 using ForwardDiff
 using Arpack
 using Base.Threads
