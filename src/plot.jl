--- conflicted
+++ resolved
@@ -1,20 +1,3 @@
-<<<<<<< HEAD
-include("plot/shader.jl")
-include("plot/camera.jl")
-include("plot/plot.jl")
-
-function plot(boxset::BoxSet{<:AbstractBoxPartition{<:Box{N}}}; kwargs...) where N
-    m = HyperRectangle(Vec3f0(0), Vec3f0(1))
-    c = [box.center.-box.radius for box in boxset]
-    r = [box.radius for box in boxset]
-    fig, ax, ms = meshscatter(Vec{N, Float32}.(c), marker = m, markersize = 1.9*r;
-                             kwargs...)
-end
-
-function plot(box::Box{N,T}; kwargs...) where {N,T}
-    B = BoxPartition(box)
-    fig, ax, p = plot(B[:]; kwargs=kwargs)
-=======
 # include("plot/shader.jl")
 # include("plot/camera.jl")
 # include("plot/plot.jl")
@@ -57,7 +40,6 @@
         ),
         MakieCore.default_theme(scene, MakieCore.MeshScatter)
     )
->>>>>>> ca249784
 end
 
 function MakieCore.plot!(boxes::PlotBoxes{<:Tuple{<:BoxSet{Box{N,T}}}}) where {N,T}
